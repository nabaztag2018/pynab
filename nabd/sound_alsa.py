import asyncio
from concurrent.futures import ThreadPoolExecutor
import functools
import io
import traceback
import wave

import alsaaudio
from mpg123 import Mpg123

from .sound import Sound


class SoundAlsa(Sound):
  MODEL_2018_CARD_NAME = 'sndrpihifiberry'

  MODEL_2019_CARD_NAME = 'seeed2micvoicec'

  SOUND_CARDS_SUPPORTED = frozenset((MODEL_2018_CARD_NAME, MODEL_2019_CARD_NAME,))

  def __init__(self, hw_model):

    card_index, sound_card, playback_device, = SoundAlsa.sound_configuration()
    self.playback_device = playback_device

    if sound_card == SoundAlsa.MODEL_2018_CARD_NAME:
      self.playback_mixer = None
      self.record_device = 'null'
      self.record_mixer = None
    else:
      # do we have anyone else? either way it is not supported
      assert sound_card == SoundAlsa.MODEL_2019_CARD_NAME

      self.playback_mixer = alsaaudio.Mixer(control='Playback', cardindex=card_index)
      self.record_device = self.playback_device
      self.record_mixer = alsaaudio.Mixer(control='Capture', cardindex=card_index)

      if not SoundAlsa.__test_device(self.record_device, True):
        raise RuntimeError('Unable to configure sound card for recording')

    self.executor = ThreadPoolExecutor(max_workers=1)

    self.future = None
    self.currently_playing = False
    self.currently_recording = False

  @staticmethod
  @functools.lru_cache()
  def sound_configuration():
    """
      Returns the (as a triplet) the card's index (zero based), raw card name and the device (playback or recording)
      supported by the hardware as a unicode string.

      @rtype: tuple

      @postcondition: len(return) == 3
      @postcondition: isinstnace(return[0], six.integer_types)
      @postcondition: return[0] >= 0
      @postcondition: return[1] in SoundAlsa.SOUND_CARDS_SUPPORTED
      @postcondition: len(return[1]) > 0
      @postcondition: isinstance(return[2], six.text_type)
      @postcondition: len(return[2]) > 0

      @raise RuntimeError: if no ALSO device could be found or if the device found cannot be configured.
    """
    for idx, sound_card, in enumerate(alsaaudio.cards()):
      if sound_card in SoundAlsa.SOUND_CARDS_SUPPORTED:
        device = f'plughw:CARD={sound_card}'

        if not SoundAlsa.__test_device(device, False):
            raise RuntimeError('Unable to configure sound card for playback')

        return idx, sound_card, device,

    raise RuntimeError('Sound card not found by ALSA (are drivers missing?)')

  def _play(self, filename):
    try:
      device = alsaaudio.PCM(device=self.playback_device)
      if filename.endswith('.wav'):
        with wave.open(filename, 'rb') as f:
          channels = f.getnchannels()
          width = f.getsampwidth()
          rate = f.getframerate()
          self._setup_device(device, channels, rate, width)
          periodsize = rate // 10 # 1/10th of second
          device.setperiodsize(periodsize)
          target_chunk_size = periodsize * channels * width

          chunk = io.BytesIO()
          chunk_length = 0 # tracking chunk length is technically useless here but we do it for consistency
          data = f.readframes(periodsize)
          while data and self.currently_playing:
<<<<<<< HEAD
            chunk_length += chunk.write(data)

            if chunk_length < target_chunk_size : # pad with nothing
              chunk_length += chunk.write(bytearray(target_chunk_size - chunk_length))

            device.write(chunk.getvalue())
            chunk.seek(0)
            chunk_length = 0
=======
            if len(data) < chunksize:
              # This (probably) is last iteration.
              # ALSA device expects chunks of fixed period size
              # Pad the sound with silence to complete chunk
              data = data + bytearray(chunksize - len(data))
            device.write(data)
>>>>>>> 91ff13c1
            data = f.readframes(periodsize)

      elif filename.endswith('.mp3'):
        mp3 = Mpg123(filename)
        rate, channels, encoding = mp3.get_format()
        width = mp3.get_width_by_encoding(encoding)
        self._setup_device(device, channels, rate, width)
        periodsize = rate // 10 # 1/10th of second
        device.setperiodsize(periodsize)
        target_chunk_size = periodsize * width * channels
<<<<<<< HEAD
        chunk = io.BytesIO()
        chunk_length = 0
        for frames in mp3.iter_frames():
          if (chunk_length + len(frames)) <= target_chunk_size:
            chunk_length += chunk.write(frames)
          else:
            frames_view = memoryview(frames)
            remaining = target_chunk_size - chunk_length
            chunk_length += chunk.write(frames_view[:remaining])
            device.write(chunk.getvalue())
            chunk.seek(0)
            chunk_length = 0
            chunk_length += chunk.write(frames_view[remaining:])
          if not self.currently_playing:
            break
        if chunk_length > 0:
          remaining = target_chunk_size - chunk_length
          chunk.write(bytearray(remaining))
          device.write(chunk.getvalue())
=======
        chunk = bytearray(0)
        for frame in mp3.iter_frames():
          if len(chunk) + len(frame) < target_chunk_size:
            # Chunk is still smaller than what ALSA device expects (0.1 sec)
            chunk = chunk + frame
          else:
            remaining = target_chunk_size - len(chunk)
            chunk = chunk + frame[:remaining]
            device.write(chunk)
            chunk = frame[remaining:]
          if not self.currently_playing:
            break
        # ALSA device expects chunks of fixed period size
        # Pad the sound with silence to complete last chunk
        if len(chunk) > 0:
          remaining = target_chunk_size - len(chunk)
          chunk = chunk + bytearray(remaining)
          device.write(chunk)
>>>>>>> 91ff13c1
    finally:
      self.currently_playing = False
      device.close()

  def _setup_device(self, device, channels, rate, width):
    # Set attributes
    device.setchannels(channels)
    device.setrate(rate)

    device.setformat(SoundAlsa.__PCM_FORMAT_BY_WIDTH[width])

  async def stop_playing(self):
    if self.currently_playing:
      self.currently_playing = False
    await self.wait_until_done()

  async def wait_until_done(self):
    if self.future:
      await self.future
    self.future = None

  async def start_recording(self, stream_cb):
    await self.stop_playing()
    self.currently_recording = True
    self.future = asyncio.get_event_loop().run_in_executor(self.executor, lambda cb=stream_cb: self._record(cb))

  def _record(self, cb):
    inp = None
    try:
      inp = alsaaudio.PCM(alsaaudio.PCM_CAPTURE, alsaaudio.PCM_NORMAL, device='default')
      ch = inp.setchannels(1)
      rate = inp.setrate(16000)
      format = inp.setformat(alsaaudio.PCM_FORMAT_S16_LE)
      inp.setperiodsize(1600) # 100ms
      finalize = False
      while not finalize:
        l, data = inp.read()
        if not self.currently_recording:
          finalize = True
        if l or finalize:
          cb(data, finalize)
    except Exception:
      print(traceback.format_exc())
    finally:
      self.currently_recording = False
      if inp:
        inp.close()

  async def stop_recording(self):
    if self.currently_recording:
      self.currently_recording = False
    await self.wait_until_done()

  @staticmethod
  def __test_device(device, record):
    """
      Test selected ALSA device, making sure it handles both stereo and mono and
      both 44.1KHz and 22.05KHz on output, mono and 16 kHz on input.
      On a typical RPI configuration, default with hifiberry card is not
      configured to do software-mono, so we'll use plughw:CARD=sndrpihifiberry instead.
      Likewise, on 2019 cards, hw:CARD=seeed2micvoicec is not able to run mono
      sound.

      @param device: name of the sound device
      @type device: six.text_type
      @param record: C{True} if this method is looking for recording device. C{False} if the device should
      only playback.
      @type record: bool
    """
    try:
      dev = None

      if record:
        dev = alsaaudio.PCM(alsaaudio.PCM_CAPTURE, device=device)
      else:
        dev = alsaaudio.PCM(device=device)

      if dev.setformat(alsaaudio.PCM_FORMAT_S16_LE) != alsaaudio.PCM_FORMAT_S16_LE:
        return False
      if record:
        if dev.setchannels(1) != 1:
          return False
        if dev.setrate(16000) != 16000:
          return False
      else:
        if dev.setchannels(2) != 2:
          return False
        if dev.setchannels(1) != 1:
          return False
        if dev.setrate(44100) != 44100:
          return False
        if dev.setrate(22050) != 22050:
          return False
    except alsaaudio.ALSAAudioError:
      return False
    finally:
      if dev:
        dev.close()
    return True

  async def start_playing_preloaded(self, filename):
    await self.stop_playing()
    self.currently_playing = True
    self.future = asyncio.get_event_loop().run_in_executor(self.executor, lambda f=filename: self._play(f))

  __PCM_FORMAT_BY_WIDTH = {
    1:alsaaudio.PCM_FORMAT_U8, # 8bit is unsigned in wav files
    # Otherwise we assume signed data, little endian
    2:alsaaudio.PCM_FORMAT_S16_LE,
    3:alsaaudio.PCM_FORMAT_S24_LE,
    4:alsaaudio.PCM_FORMAT_S32_LE,
    }
  """ Mapping between the PCM format and the width of a sound """<|MERGE_RESOLUTION|>--- conflicted
+++ resolved
@@ -91,23 +91,17 @@
           chunk_length = 0 # tracking chunk length is technically useless here but we do it for consistency
           data = f.readframes(periodsize)
           while data and self.currently_playing:
-<<<<<<< HEAD
             chunk_length += chunk.write(data)
 
-            if chunk_length < target_chunk_size : # pad with nothing
+            if chunk_length < target_chunk_size :
+              # This (probably) is last iteration.
+              # ALSA device expects chunks of fixed period size
+              # Pad the sound with silence to complete chunk
               chunk_length += chunk.write(bytearray(target_chunk_size - chunk_length))
 
             device.write(chunk.getvalue())
             chunk.seek(0)
             chunk_length = 0
-=======
-            if len(data) < chunksize:
-              # This (probably) is last iteration.
-              # ALSA device expects chunks of fixed period size
-              # Pad the sound with silence to complete chunk
-              data = data + bytearray(chunksize - len(data))
-            device.write(data)
->>>>>>> 91ff13c1
             data = f.readframes(periodsize)
 
       elif filename.endswith('.mp3'):
@@ -118,11 +112,11 @@
         periodsize = rate // 10 # 1/10th of second
         device.setperiodsize(periodsize)
         target_chunk_size = periodsize * width * channels
-<<<<<<< HEAD
         chunk = io.BytesIO()
         chunk_length = 0
         for frames in mp3.iter_frames():
           if (chunk_length + len(frames)) <= target_chunk_size:
+            # Chunk is still smaller than what ALSA device expects (0.1 sec)
             chunk_length += chunk.write(frames)
           else:
             frames_view = memoryview(frames)
@@ -132,32 +126,16 @@
             chunk.seek(0)
             chunk_length = 0
             chunk_length += chunk.write(frames_view[remaining:])
+
           if not self.currently_playing:
             break
+
+        # ALSA device expects chunks of fixed period size
+        # Pad the sound with silence to complete last chunk
         if chunk_length > 0:
           remaining = target_chunk_size - chunk_length
           chunk.write(bytearray(remaining))
           device.write(chunk.getvalue())
-=======
-        chunk = bytearray(0)
-        for frame in mp3.iter_frames():
-          if len(chunk) + len(frame) < target_chunk_size:
-            # Chunk is still smaller than what ALSA device expects (0.1 sec)
-            chunk = chunk + frame
-          else:
-            remaining = target_chunk_size - len(chunk)
-            chunk = chunk + frame[:remaining]
-            device.write(chunk)
-            chunk = frame[remaining:]
-          if not self.currently_playing:
-            break
-        # ALSA device expects chunks of fixed period size
-        # Pad the sound with silence to complete last chunk
-        if len(chunk) > 0:
-          remaining = target_chunk_size - len(chunk)
-          chunk = chunk + bytearray(remaining)
-          device.write(chunk)
->>>>>>> 91ff13c1
     finally:
       self.currently_playing = False
       device.close()
