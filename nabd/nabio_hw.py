--- conflicted
+++ resolved
@@ -1,17 +1,10 @@
 import asyncio
 import time
-<<<<<<< HEAD
-
-from .button_gpio import ButtonGPIO
-from .ears import Ears
-from .ears_gpio import EarsGPIO
-=======
 import sys
 
 from .button_gpio import ButtonGPIO
 from .ears import Ears
 from .ears_dev import EarsDev
->>>>>>> 3d45fe4c
 from .leds import Leds
 from .leds_neopixel import LedsNeoPixel
 from .nabio import NabIO
@@ -27,11 +20,7 @@
         super().__init__()
         self.model = NabIOHW.detect_model()
         self.leds = LedsNeoPixel()
-<<<<<<< HEAD
-        self.ears = EarsGPIO()
-=======
         self.ears = EarsDev()
->>>>>>> 3d45fe4c
         self.sound = SoundAlsa(self.model)
         self.button = ButtonGPIO(self.model)
 
