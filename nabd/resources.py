import random
from nabweb import settings
from pathlib import Path


class Resources(object):
    @staticmethod
    def find(type, resources):
        """
        Find a resource from its type and its name.
        Return the first found resource, resources being delimited by
        semi-colons.
        Perform localization and random lookups with specific tag.
        Files are first searched in <app>/<type>/<locale>/ then <app>/<type>/
        Random lookup is performed when component is * or *.suffix
        """
        for filename in resources.split(";"):
            path0 = Path(resources)
            if path0.is_absolute():
                if path0.is_file():
                    return path0  # Already found
                raise ValueError(
                    f"find_resource expects a relative path, got {filename}"
                )
            if "/" in type:
                raise ValueError(
                    f"find_resource expects a directory name for type, "
                    f"got {type}"
                )
            is_random = path0.name.startswith("*")
            if is_random:
                result = Resources._find_random(
                    type, path0.parent.as_posix(), path0.name
                )
            else:
                result = Resources._find_file(type, filename)
            if result is not None:
                return result
        return None

    @staticmethod
    def _find_file(type, filename):
        from .i18n import get_locale

<<<<<<< HEAD
        all_apps = settings.INSTALLED_APPS
        basepath = Path(settings.BASE_DIR)
        locale = get_locale()
        for app in all_apps:
=======
        basepath = Path(settings.BASE_DIR)
        locale = get_locale()
        for app in os.listdir(basepath):
            if not os.path.isdir(app):
                continue
>>>>>>> 3d45fe4c
            for path in [
                basepath.joinpath(app, type, locale, filename),
                basepath.joinpath(app, type, filename),
            ]:
                if path.is_file():
                    return path
        return None

    @staticmethod
    def _find_random(type, parent, pattern):
        from .i18n import get_locale

<<<<<<< HEAD
        all_apps = settings.INSTALLED_APPS
        basepath = Path(settings.BASE_DIR)
        locale = get_locale()
        for app in all_apps:
=======
        basepath = Path(settings.BASE_DIR)
        locale = get_locale()
        for app in os.listdir(basepath):
            if not os.path.isdir(app):
                continue
>>>>>>> 3d45fe4c
            for path in [
                basepath.joinpath(app, type, locale, parent),
                basepath.joinpath(app, type, parent),
            ]:
                if path.is_dir():
                    list = path.glob(pattern)
                    if list != []:
                        return random.choice(sorted(list))
        return None<|MERGE_RESOLUTION|>--- conflicted
+++ resolved
@@ -42,18 +42,11 @@
     def _find_file(type, filename):
         from .i18n import get_locale
 
-<<<<<<< HEAD
-        all_apps = settings.INSTALLED_APPS
-        basepath = Path(settings.BASE_DIR)
-        locale = get_locale()
-        for app in all_apps:
-=======
         basepath = Path(settings.BASE_DIR)
         locale = get_locale()
         for app in os.listdir(basepath):
             if not os.path.isdir(app):
                 continue
->>>>>>> 3d45fe4c
             for path in [
                 basepath.joinpath(app, type, locale, filename),
                 basepath.joinpath(app, type, filename),
@@ -66,18 +59,11 @@
     def _find_random(type, parent, pattern):
         from .i18n import get_locale
 
-<<<<<<< HEAD
-        all_apps = settings.INSTALLED_APPS
-        basepath = Path(settings.BASE_DIR)
-        locale = get_locale()
-        for app in all_apps:
-=======
         basepath = Path(settings.BASE_DIR)
         locale = get_locale()
         for app in os.listdir(basepath):
             if not os.path.isdir(app):
                 continue
->>>>>>> 3d45fe4c
             for path in [
                 basepath.joinpath(app, type, locale, parent),
                 basepath.joinpath(app, type, parent),
