"""nabweb URL Configuration

The `urlpatterns` list routes URLs to views. For more information please see:
    https://docs.djangoproject.com/en/2.1/topics/http/urls/
Examples:
Function views
    1. Add an import:  from my_app import views
    2. Add a URL to urlpatterns:  path('', views.home, name='home')
Class-based views
    1. Add an import:  from other_app.views import Home
    2. Add a URL to urlpatterns:  path('', Home.as_view(), name='home')
Including another URLconf
    1. Import the include() function: from django.urls import include, path
    2. Add a URL to urlpatterns:  path('blog/', include('blog.urls'))
"""
<<<<<<< HEAD
import os
=======
>>>>>>> 77478c3b

from django.apps import apps
from django.contrib.staticfiles.urls import staticfiles_urlpatterns
from django.urls import include, path

from .views import (
    NabWebHardwareTestView,
    NabWebRfidReadView,
    NabWebRfidView,
    NabWebRfidWriteView,
    NabWebServicesView,
    NabWebShutdownView,
    NabWebSytemInfoView,
    NabWebUpgradeCheckNowView,
    NabWebUpgradeNowView,
    NabWebUpgradeRepositoryInfoView,
    NabWebUpgradeStatusView,
    NabWebUpgradeView,
    NabWebView,
)

urlpatterns = [
    path("", NabWebView.as_view()),
    path("services/", NabWebServicesView.as_view()),
    path("rfid/", NabWebRfidView.as_view()),
    path("rfid/read", NabWebRfidReadView.as_view(), name="rfid.read"),
    path("rfid/write", NabWebRfidWriteView.as_view(), name="rfid.write"),
    path(
        "system-info/test/<test>",
        NabWebHardwareTestView.as_view(),
        name="nabweb.test",
    ),
    path("system-info/", NabWebSytemInfoView.as_view()),
    path(
        "system-info/shutdown/<mode>",
        NabWebShutdownView.as_view(),
        name="nabweb.shutdown",
    ),
    path("upgrade/", NabWebUpgradeView.as_view()),
    path(
        "upgrade/info/<repository>",
        NabWebUpgradeRepositoryInfoView.as_view(),
        name="nabweb.upgrade.info",
    ),
    path(
        "upgrade/status",
        NabWebUpgradeStatusView.as_view(),
        name="nabweb.upgrade.status",
    ),
    path(
        "upgrade/now",
        NabWebUpgradeNowView.as_view(),
        name="nabweb.upgrade.now",
    ),
    path(
        "upgrade/checknow",
        NabWebUpgradeCheckNowView.as_view(),
        name="nabweb.upgrade.checknow",
    ),
]

<<<<<<< HEAD
if os.getenv("PYNAB_DEVELOPMENT") is not None:
    # Development environment does not use nginx, serve
    # static files directly
    from django.contrib.staticfiles.urls import staticfiles_urlpatterns

    urlpatterns += staticfiles_urlpatterns()
=======
# Static files are served by nginx in the complete
# installation so this is only useful when nginx is not used
urlpatterns += staticfiles_urlpatterns()
>>>>>>> 77478c3b

# Service URLs added automatically
for config in apps.get_app_configs():
    if hasattr(config.module, "NABAZTAG_SERVICE_PRIORITY"):
        urlpatterns.append(
            path(config.name + "/", include(config.name + ".urls"))
        )<|MERGE_RESOLUTION|>--- conflicted
+++ resolved
@@ -13,10 +13,6 @@
     1. Import the include() function: from django.urls import include, path
     2. Add a URL to urlpatterns:  path('blog/', include('blog.urls'))
 """
-<<<<<<< HEAD
-import os
-=======
->>>>>>> 77478c3b
 
 from django.apps import apps
 from django.contrib.staticfiles.urls import staticfiles_urlpatterns
@@ -78,18 +74,9 @@
     ),
 ]
 
-<<<<<<< HEAD
-if os.getenv("PYNAB_DEVELOPMENT") is not None:
-    # Development environment does not use nginx, serve
-    # static files directly
-    from django.contrib.staticfiles.urls import staticfiles_urlpatterns
-
-    urlpatterns += staticfiles_urlpatterns()
-=======
 # Static files are served by nginx in the complete
 # installation so this is only useful when nginx is not used
 urlpatterns += staticfiles_urlpatterns()
->>>>>>> 77478c3b
 
 # Service URLs added automatically
 for config in apps.get_app_configs():
