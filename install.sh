#!/usr/bin/env bash

<<<<<<< HEAD
if [ "$1" == "travis-chroot" ]; then
  echo "Hello Travis"
else
  if [ "`uname -s -m`" != 'Linux armv6l' ]; then
    echo "Installation only planned on Raspberry Pi Zero, will cowardly exit"
    exit 1
  fi
=======
if [ "$1" != "travis-chroot" -a "`uname -s -m`" != 'Linux armv6l' ]; then
  echo "Installation only planned on Raspberry Pi Zero, will cowardly exit"
  exit 1
>>>>>>> bbd8ec47
fi

if [ $USER == "root" ]; then
  echo "Please run this script as a regular user with sudo privileges"
fi

cd `dirname "$0"`
root_dir=`pwd`

if [ "$1" == "--upgrade" ]; then
  echo "Upgrading code"
  git pull
fi

if [ ! -d "venv" ]; then
  echo "Creating Python 3 virtual environment"
  pyvenv-3.5 venv
fi

echo "Installing PyPi requirements"
venv/bin/pip install -r requirements.txt

trust=`sudo grep local /etc/postgresql/*/main/pg_hba.conf | grep -cE '^local +all +all +trust'`
if [ $trust -ne 1 ]; then
  echo "Configuring PostgreSQL for trusted access"
  sudo sed -i.orig -E -e 's|^(local +all +all +)peer$|\1trust|' /etc/postgresql/*/main/pg_hba.conf
  trust=`sudo grep local /etc/postgresql/*/main/pg_hba.conf | grep -cE '^local +all +all +trust'`
  if [ $trust -ne 1 ]; then
    echo "Failed to configure PostgreSQL"
    exit 1
  fi
  if [ "$1" == "travis-chroot" ]; then
    cluster_version=`echo /etc/postgresql/*/main/pg_hba.conf  | sed -E 's|/etc/postgresql/(.+)/(.+)/pg_hba.conf|\1|g'`
    cluster_name=`echo /etc/postgresql/*/main/pg_hba.conf  | sed -E 's|/etc/postgresql/(.+)/(.+)/pg_hba.conf|\2|g'`
    sudo -u postgres /usr/lib/postgresql/${cluster_version}/bin/pg_ctl start -D /etc/postgresql/${cluster_version}/${cluster_name}/
  else
    sudo systemctl restart postgresql
  fi
fi

if [ ! -e '/etc/nginx/sites-enabled/pynab' ]; then
  echo "Installing nginx configuration file"
  if [ -h '/etc/nginx/sites-enabled/default' ]; then
    sudo rm /etc/nginx/sites-enabled/default
  fi
  sudo cp nabweb/nginx-site.conf /etc/nginx/sites-enabled/pynab
  if [ "$1" != "travis-chroot" ]; then
    sudo systemctl restart nginx
  fi
fi

psql -U pynab -c '' 2>/dev/null || {
  echo "Creating PostgreSQL database"
  sudo -u postgres psql -U postgres -c "CREATE USER pynab"
  sudo -u postgres psql -U postgres -c "CREATE DATABASE pynab OWNER=pynab"
  sudo -u postgres psql -U postgres -c "ALTER ROLE pynab CREATEDB"
}

venv/bin/python manage.py migrate
venv/bin/django-admin compilemessages

if [ "$1" == "travis-chroot" ]; then
  sudo -u postgres /usr/lib/postgresql/${cluster_version}/bin/pg_ctl stop -D /etc/postgresql/${cluster_version}/${cluster_name}/
fi

for service_file in */*.service ; do
  name=`basename ${service_file}`
  sudo sed -e "s|/home/pi/pynab|${root_dir}|g" < ${service_file} > /tmp/${name}
  sudo mv /tmp/${name} /lib/systemd/system/${name}
  sudo chown root /lib/systemd/system/${name}
  sudo systemctl enable ${name}
  if [ "$1" != "travis-chroot" ]; then
    sudo systemctl restart ${name}
  fi
done<|MERGE_RESOLUTION|>--- conflicted
+++ resolved
@@ -1,18 +1,8 @@
 #!/usr/bin/env bash
 
-<<<<<<< HEAD
-if [ "$1" == "travis-chroot" ]; then
-  echo "Hello Travis"
-else
-  if [ "`uname -s -m`" != 'Linux armv6l' ]; then
-    echo "Installation only planned on Raspberry Pi Zero, will cowardly exit"
-    exit 1
-  fi
-=======
 if [ "$1" != "travis-chroot" -a "`uname -s -m`" != 'Linux armv6l' ]; then
   echo "Installation only planned on Raspberry Pi Zero, will cowardly exit"
   exit 1
->>>>>>> bbd8ec47
 fi
 
 if [ $USER == "root" ]; then
